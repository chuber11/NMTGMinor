from __future__ import division

import onmt
import onmt.Markdown
import onmt.modules
import argparse
import torch
import time, datetime
from onmt.train_utils.trainer import XETrainer
from onmt.train_utils.fp16_trainer import FP16XETrainer
from onmt.modules.Loss import NMTLossFunc, NMTAndCTCLossFunc
from onmt.ModelConstructor import build_model
from options import make_parser

parser = argparse.ArgumentParser(description='train.py')
onmt.Markdown.add_md_help_argument(parser)

# Please look at the options file to see the options regarding models and data
parser = make_parser(parser)

opt = parser.parse_args()

print(opt)

# An ugly hack to have weight norm on / off
onmt.Constants.weight_norm = opt.weight_norm
onmt.Constants.checkpointing = opt.checkpointing
onmt.Constants.max_position_length = opt.max_position_length

# Use static dropout if checkpointing > 0
if opt.checkpointing > 0:
    onmt.Constants.static = True

if torch.cuda.is_available() and not opt.gpus:
    print("WARNING: You have a CUDA device, should run with -gpus 0")


torch.manual_seed(opt.seed)


def main():

    if opt.data_format == 'raw':
        start = time.time()
        if opt.data.endswith(".train.pt"):
            print("Loading data from '%s'" % opt.data)
            dataset = torch.load(opt.data)
        else:
            print("Loading data from %s" % opt.data + ".train.pt")
            dataset = torch.load(opt.data + ".train.pt")

        elapse = str(datetime.timedelta(seconds=int(time.time() - start)))
        print("Done after %s" % elapse )

        train_data = onmt.Dataset(dataset['train']['src'],
                                  dataset['train']['tgt'], opt.batch_size_words,
                                  data_type=dataset.get("type", "text"),
                                  batch_size_sents=opt.batch_size_sents,
                                  multiplier=opt.batch_size_multiplier,
                                  reshape_speech=opt.reshape_speech,
                                  augment=opt.augment_speech)
        valid_data = onmt.Dataset(dataset['valid']['src'],
                                  dataset['valid']['tgt'], opt.batch_size_words,
                                  data_type=dataset.get("type", "text"),
                                  batch_size_sents=opt.batch_size_sents,
                                  reshape_speech=opt.reshape_speech)

        dicts = dataset['dicts']


        print(' * number of training sentences. %d' % len(dataset['train']['src']))
        print(' * maximum batch size (words per batch). %d' % opt.batch_size_words)

    elif opt.data_format == 'bin':

        from onmt.data_utils.IndexedDataset import IndexedInMemoryDataset

        dicts = torch.load(opt.data + ".dict.pt")

        train_path = opt.data + '.train'
        train_src = IndexedInMemoryDataset(train_path + '.src')
        train_tgt = IndexedInMemoryDataset(train_path + '.tgt')

        train_data = onmt.Dataset(train_src,
                                  train_tgt,
                                  opt.batch_size_words,
                                  data_type=opt.encoder_type,
                                  batch_size_sents=opt.batch_size_sents,
                                  multiplier = opt.batch_size_multiplier)

        valid_path = opt.data + '.valid'
        valid_src = IndexedInMemoryDataset(valid_path + '.src')
        valid_tgt = IndexedInMemoryDataset(valid_path + '.tgt')

        valid_data = onmt.Dataset(valid_src,
                                  valid_tgt, opt.batch_size_words,
                                  data_type=opt.encoder_type,
                                  batch_size_sents=opt.batch_size_sents)

    else:
        raise NotImplementedError

<<<<<<< HEAD
    additional_data = []
    if(opt.additional_data != "none"):
        add_data = opt.additional_data.split(";")
        add_format = opt.additional_data_format.split(";")
        assert(len(add_data) == len(add_format))
        for i in range(len(add_data)):
            if add_format[i] == 'raw':
                if add_data[i].endswith(".train.pt"):
                    print("Loading data from '%s'" % opt.data)
                    add_dataset = torch.load(add_data[i])
                else:
                    print("Loading data from %s" % opt.data + ".train.pt")
                    add_dataset = torch.load(add_data[i] + ".train.pt")

                additional_data.append(onmt.Dataset(add_dataset['train']['src'],
                                          dataset['train']['tgt'], opt.batch_size_words,
                                          data_type=dataset.get("type", "text"),
                                          batch_size_sents=opt.batch_size_sents,
                                          multiplier=opt.batch_size_multiplier,
                                          reshape_speech=opt.reshape_speech,
                                          augment=opt.augment_speech))
            elif add_format[i] == 'bin':

                from onmt.data_utils.IndexedDataset import IndexedInMemoryDataset

                train_path = add_data[i] + '.train'
                train_src = IndexedInMemoryDataset(train_path + '.src')
                train_tgt = IndexedInMemoryDataset(train_path + '.tgt')

                additional_data.append(onmt.Dataset(train_src,
                                  train_tgt,
                                  opt.batch_size_words,
                                  data_type=opt.encoder_type,
                                  batch_size_sents=opt.batch_size_sents,
                                  multiplier = opt.batch_size_multiplier))



    if opt.load_from is not "":
=======
    # if opt.load_from is not None:
    if opt.load_from:
>>>>>>> 44c91a9f
        checkpoint = torch.load(opt.load_from, map_location=lambda storage, loc: storage)
        print("* Loading dictionaries from the checkpoint")
        dicts = checkpoint['dicts']
    else:
        dicts['tgt'].patch(opt.patch_vocab_multiplier)
        checkpoint = None

    if "src" in dicts:
        print(' * vocabulary size. source = %d; target = %d' %
              (dicts['src'].size(), dicts['tgt'].size()))
    else:
        print(' * vocabulary size. target = %d' %
              (dicts['tgt'].size()))


    print('Building model...')

    if not opt.fusion:
        model = build_model(opt, dicts)

        """ Building the loss function """
        if opt.ctc_loss != 0:
            loss_function = NMTAndCTCLossFunc(dicts['tgt'].size(),
                                              label_smoothing=opt.label_smoothing,
                                              ctc_weight=opt.ctc_loss)
        else:
            loss_function = NMTLossFunc(dicts['tgt'].size(),
                                        label_smoothing=opt.label_smoothing)
    else:
        from onmt.ModelConstructor import build_fusion
        from onmt.modules.Loss import FusionLoss

        model = build_fusion(opt, dicts)

        loss_function = FusionLoss(dicts['tgt'].size(), label_smoothing=opt.label_smoothing)

    n_params = sum([p.nelement() for p in model.parameters()])
    print('* number of parameters: %d' % n_params)

    if len(opt.gpus) > 1 or opt.virtual_gpu > 1:
        raise NotImplementedError("Warning! Multi-GPU training is not fully tested and potential bugs can happen.")
    else:
        # if opt.fp16:
        #     trainer = FP16XETrainer(model, loss_function, train_data, valid_data, dicts, opt)
        # else:
        trainer = XETrainer(model, loss_function, train_data, valid_data, dicts, opt)
        if (len(additional_data) > 0):
            trainer.add_additional_data(additional_data,opt.data_ratio);

    trainer.run(checkpoint=checkpoint)


if __name__ == "__main__":
    main()<|MERGE_RESOLUTION|>--- conflicted
+++ resolved
@@ -100,7 +100,6 @@
     else:
         raise NotImplementedError
 
-<<<<<<< HEAD
     additional_data = []
     if(opt.additional_data != "none"):
         add_data = opt.additional_data.split(";")
@@ -139,11 +138,7 @@
 
 
 
-    if opt.load_from is not "":
-=======
-    # if opt.load_from is not None:
     if opt.load_from:
->>>>>>> 44c91a9f
         checkpoint = torch.load(opt.load_from, map_location=lambda storage, loc: storage)
         print("* Loading dictionaries from the checkpoint")
         dicts = checkpoint['dicts']
