import torch
import torch.nn as nn
import torch.nn.functional as F
from onmt.modules.relative_attention import RelPartialLearnableMultiHeadAttn
from onmt.models.transformer_layers import PositionalEncoding, PrePostProcessing
from onmt.models.transformer_layers import EncoderLayer, DecoderLayer
from onmt.models.transformers import TransformerEncoder, TransformerDecoder, TransformerDecodingState
import onmt
from onmt.modules.bottle import Bottle
from onmt.modules.dropout import embedded_dropout
from onmt.models.transformer_layers import XavierLinear, MultiHeadAttention, FeedForward, PrePostProcessing
from onmt.models.transformer_layers import EncoderLayer, DecoderLayer
from onmt.models.relative_transformer_layers import RelativeTransformerEncoderLayer, RelativeTransformerDecoderLayer
from onmt.models.unified_transformer import UnifiedTransformer
from onmt.models.relative_transformer import SinusoidalPositionalEmbedding, StreamState, \
    StreamDecodingState, RelativeTransformerDecoder
from onmt.utils import flip, expected_length
from collections import defaultdict
import math


class TransformerXLDecoderLayer(nn.Module):

    def __init__(self, h, d_model, p, d_ff, attn_p=0.1, version=1.0, ignore_source=False,
                 variational=False, death_rate=0.0):
        super(TransformerXLDecoderLayer, self).__init__()
        self.version = version
        self.ignore_source = ignore_source
        self.variational = variational
        self.death_rate = death_rate

        self.preprocess_attn = PrePostProcessing(d_model, p, sequence='n')
        self.postprocess_attn = PrePostProcessing(d_model, p, sequence='da', variational=self.variational)

        self.preprocess_ffn = PrePostProcessing(d_model, p, sequence='n')
        self.postprocess_ffn = PrePostProcessing(d_model, p, sequence='da', variational=self.variational)

        d_head = d_model // h
        self.multihead_tgt = RelPartialLearnableMultiHeadAttn(h, d_model, d_head, dropatt=attn_p)

        if onmt.constants.activation_layer == 'linear_relu_linear':
            ff_p = p
            feedforward = FeedForward(d_model, d_ff, ff_p, variational=self.variational)
        elif onmt.constants.activation_layer == 'maxout':
            k = int(math.ceil(d_ff / d_model))
            feedforward = MaxOut(d_model, d_model, k)
        elif onmt.constants.activation_layer == 'linear_swish_linear':
            ff_p = p
            feedforward = FeedForwardSwish(d_model, d_ff, ff_p)
        else:
            raise NotImplementedError
        self.feedforward = Bottle(feedforward)

    def forward(self, input_, context, pos_emb, mask_tgt, mask_src, mems=None,
                incremental=False, incremental_cache=None):
        # incremental=False, incremental_cache=None, reuse_source=True):

        """ Self attention layer with memory
            layernorm > attn > dropout > residual
        """
        assert context is None, "This model does not have an context encoder"

        coin = True
        if self.training and self.death_rate > 0:
            coin = (torch.rand(1)[0].item() >= self.death_rate)

        if coin:
            # input and context should be time first ?
            query = self.preprocess_attn(input_)

            if mems is not None and mems.size(0) > 0:
                mems = self.preprocess_attn(mems)
            else:
                mems = None

            # out, _ = self.multihead_tgt(query, pos_emb, r_w_bias, r_r_bias, attn_mask=mask_tgt)
            out, _, incremental_cache = self.multihead_tgt(query, pos_emb, attn_mask=mask_tgt, mems=mems,
                                                           incremental=incremental, incremental_cache=incremental_cache)

            # rescaling before residual
            if self.training and self.death_rate > 0:
                out = out / (1 - self.death_rate)

            input_ = self.postprocess_attn(out, input_)

            """ Context Attention layer 
                layernorm > attn > dropout > residual
            """

            coverage = None

            """ Feed forward layer 
                layernorm > ffn > dropout > residual
            """
            out = self.feedforward(self.preprocess_ffn(input_))

            # rescaling before residual
            if self.training and self.death_rate > 0:
                out = out / (1 - self.death_rate)

            input_ = self.postprocess_ffn(out, input_)
        else:
            coverage = None

        if incremental:
            return input_, coverage, incremental_cache

        return input_, coverage


class TransformerXL(RelativeTransformerDecoder):
    """
    This class combines the encoder and the decoder into one single sequence
    Joined attention between encoder and decoder parts
    """

    def __init__(self, opt, tgt_embedding, generator,
                 language_embeddings=None, **kwargs):
        # self.tgt_embedding = tgt_embedding
        self.model_size = opt.model_size

        # build_modules will be called from the inherited constructor
        super().__init__(opt, tgt_embedding,
                         None,
                         language_embeddings=language_embeddings,
                         ignore_source=True)

        self.tgt_embedding = tgt_embedding
        self.generator = generator
        self.ignore_source = True
        self.same_length = False
        self.clamp_len = 0
        self.d_head = self.model_size // self.n_heads

    def build_modules(self):
        e_length = expected_length(self.layers, self.death_rate)

        print("* Transformer LM Decoder with Relative Attention with %.2f expected layers" % e_length)

        self.layer_modules = nn.ModuleList()

        for l in range(self.layers):
            # linearly decay the death rate
            death_r = (l + 1.0) / self.layers * self.death_rate

            block = TransformerXLDecoderLayer(self.n_heads, self.model_size,
                                              self.dropout, self.inner_size, self.attn_dropout,
                                              ignore_source=True,
                                              variational=self.variational_dropout, death_rate=death_r)
            self.layer_modules.append(block)

    def reset_states(self):
        return

    def tie_weights(self):

        self.generator[0].linear.weight = self.tgt_embedding.weight

    def forward(self, batch, target_mask=None, streaming=False, **kwargs):

        tgt = batch.get('target_input')
        tgt_lang = batch.get('target_lang')

<<<<<<< HEAD
        # sent = tgt[:, 0]
        #
        # sent = self.tgt_dict.convertToLabels(sent, 1000000000)
        #
        # print(sent)

=======
>>>>>>> 82405f88
        if streaming:
            streaming_state = kwargs.get('streaming_state', None)
            mems = streaming_state.tgt_mems
        else:
            mems = None

        qlen = tgt.size(0)

        word_emb = embedded_dropout(self.tgt_embedding, tgt, dropout=self.word_dropout if self.training else 0)
        word_emb.mul_(self.model_size ** 0.5)

        if self.use_language_embedding:
            lang_emb = self.language_embeddings(tgt_lang)  # B x H

            if self.language_embedding_type in ['sum', 'all_sum']:
                word_emb = word_emb + lang_emb
            else:
                raise NotImplementedError

        mlen = mems[0].size(0) if mems is not None else 0

        # total length: memory + current input
        klen = mlen + qlen

        # all units having the same attention range
        if self.same_length:
            all_ones = word_emb.new_ones(qlen, klen)
            mask_len = klen - self.mem_len
            if mask_len > 0:
                mask_shift_len = qlen - mask_len
            else:
                mask_shift_len = qlen
            dec_attn_mask = (torch.triu(all_ones, 1 + mlen)
                             + torch.tril(all_ones, -mask_shift_len)).byte()[:, :, None]  # -1
        else:
            dec_attn_mask = torch.triu(
                word_emb.new_ones(qlen, klen), diagonal=1 + mlen).byte()[:, :, None]

        dec_attn_mask = dec_attn_mask.bool()


        pos = torch.arange(klen - 1, -1, -1.0, device=word_emb.device,
                           dtype=word_emb.dtype)
        if self.clamp_len > 0:
            pos_seq.clamp_(max=self.clamp_len)

        pos_emb = self.positional_encoder(pos)

        # Applying dropout
        output = self.preprocess_layer(word_emb)

        if streaming:
            hids = [output]

        pos_emb = self.preprocess_layer(pos_emb)

        # FORWARD PASS
        coverage = None
        for i, layer in enumerate(self.layer_modules):
            mems_i = None if mems is None else mems[i]
            output, coverage = layer(output, None, pos_emb, dec_attn_mask, None,
                                     mems=mems_i)  # context and context_mask are None
            if streaming:
                hids.append(output)

        # Final normalization
        output = self.postprocess_layer(output)

        output_dict = {'hidden': output, 'coverage': coverage, 'context': None, 'src': None,
                       'target_mask': target_mask}
        output_dict = defaultdict(lambda: None, output_dict)
        # final layer: computing log probabilities
        logprobs = self.generator[0](output_dict)
        output_dict['logprobs'] = logprobs

        if streaming:
            streaming_state.update_tgt_mems(hids, qlen)

            output_dict['streaming_state'] = streaming_state

        return output_dict

    def init_stream(self):

        param = next(self.parameters())
        layers = self.layers
        streaming_state = StreamState(layers, self.max_memory_size, param.device, param.dtype)
        return streaming_state

<<<<<<< HEAD
    # make a simple sampling sequence from some input
    def sample(self, input):

        return
=======
>>>>>>> 82405f88
<|MERGE_RESOLUTION|>--- conflicted
+++ resolved
@@ -161,15 +161,6 @@
         tgt = batch.get('target_input')
         tgt_lang = batch.get('target_lang')
 
-<<<<<<< HEAD
-        # sent = tgt[:, 0]
-        #
-        # sent = self.tgt_dict.convertToLabels(sent, 1000000000)
-        #
-        # print(sent)
-
-=======
->>>>>>> 82405f88
         if streaming:
             streaming_state = kwargs.get('streaming_state', None)
             mems = streaming_state.tgt_mems
@@ -259,10 +250,8 @@
         streaming_state = StreamState(layers, self.max_memory_size, param.device, param.dtype)
         return streaming_state
 
-<<<<<<< HEAD
     # make a simple sampling sequence from some input
     def sample(self, input):
 
         return
-=======
->>>>>>> 82405f88
+
