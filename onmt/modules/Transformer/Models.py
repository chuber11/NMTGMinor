import numpy as np
import torch, math
import torch.nn as nn
from onmt.modules.Transformer.Layers import EncoderLayer, DecoderLayer, PositionalEncoding, variational_dropout, PrePostProcessing
from onmt.modules.BaseModel import NMTModel, Reconstructor, DecoderState
import onmt
from onmt.modules.WordDrop import embedded_dropout
from torch.utils.checkpoint import checkpoint
from collections import defaultdict


def custom_layer(module):
    def custom_forward(*args):
        output = module(*args)
        return output
    return custom_forward


class TransformerEncoder(nn.Module):
    """Encoder in 'Attention is all you need'
    
    Args:
        opt: list of options ( see train.py )
        dicts : dictionary (for source language)
        
    """
    
    def __init__(self, opt, dicts, positional_encoder):
    
        super(TransformerEncoder, self).__init__()
        
        self.model_size = opt.model_size
        self.n_heads = opt.n_heads
        self.inner_size = opt.inner_size
        if hasattr(opt,'encoder_layers') and opt.encoder_layers != -1:
            self.layers = opt.encoder_layers
        else:
            self.layers = opt.layers
        self.dropout = opt.dropout
        self.word_dropout = opt.word_dropout
        self.attn_dropout = opt.attn_dropout
        self.emb_dropout = opt.emb_dropout
        self.time = opt.time
        self.version = opt.version
        self.input_type = opt.encoder_type

        if opt.encoder_type != "text":
            self.audio_trans = nn.Linear(dicts, self.model_size)
        else:
            self.word_lut = nn.Embedding(dicts.size(),
                                         self.model_size,
                                         padding_idx=onmt.Constants.PAD)

        if opt.time == 'positional_encoding':
            self.time_transformer = positional_encoder
        elif opt.time == 'gru':
            self.time_transformer = nn.GRU(self.model_size, self.model_size, 1, batch_first=True)
        elif opt.time == 'lstm':
            self.time_transformer = nn.LSTM(self.model_size, self.model_size, 1, batch_first=True)
        
        self.preprocess_layer = PrePostProcessing(self.model_size, self.emb_dropout, sequence='d', static=False)
        
        self.postprocess_layer = PrePostProcessing(self.model_size, 0, sequence='n')
        
        self.positional_encoder = positional_encoder

        self.build_modules()

    def build_modules(self):

        self.layer_modules = nn.ModuleList([EncoderLayer(self.n_heads, self.model_size, self.dropout, self.inner_size, self.attn_dropout) for _ in range(self.layers)])

    def forward(self, input, **kwargs):
        """
        Inputs Shapes: 
            input: batch_size x len_src (wanna tranpose)
        
        Outputs Shapes:
            out: batch_size x len_src x d_model
            mask_src 
            
        """

        """ Embedding: batch_size x len_src x d_model """
        if self.input_type == "text":
            mask_src = input.data.eq(onmt.Constants.PAD).unsqueeze(1)  # batch_size x len_src x 1 for broadcasting
            emb = embedded_dropout(self.word_lut, input, dropout=self.word_dropout if self.training else 0)
        else:

            mask_src = input.narrow(2, 0, 1).squeeze(2).eq(onmt.Constants.PAD).unsqueeze(1)
            input = input.narrow(2, 1, input.size(2) - 1)
            emb = self.audio_trans(input.contiguous().view(-1, input.size(2))).view(input.size(0),
                                                                                    input.size(1), -1)

        """ Scale the emb by sqrt(d_model) """
        
        emb = emb * math.sqrt(self.model_size)

        """ Adding positional encoding """
        emb = self.time_transformer(emb)

        emb = self.preprocess_layer(emb)
        
        context = emb.transpose(0, 1).contiguous()
        
        for i, layer in enumerate(self.layer_modules):
            
            if len(self.layer_modules) - i <= onmt.Constants.checkpointing and self.training:        
                context = checkpoint(custom_layer(layer), context, mask_src)

            else:
                context = layer(context, mask_src)      # batch_size x len_src x d_model

        # From Google T2T
        # if normalization is done in layer_preprocess, then it should also be done
        # on the output, since the output can grow very large, being the sum of
        # a whole stack of unnormalized layer outputs.    
        context = self.postprocess_layer(context)

        output_dict = { 'context': context, 'src_mask': mask_src }

        # return context, mask_src
        return output_dict


class TransformerDecoder(nn.Module):
    """Encoder in 'Attention is all you need'

    Args:
        opt
        dicts


    """

    def __init__(self, opt, dicts, positional_encoder, ignore_source=False):

        super(TransformerDecoder, self).__init__()

        self.model_size = opt.model_size
        self.n_heads = opt.n_heads
        self.inner_size = opt.inner_size
        self.layers = opt.layers
        self.dropout = opt.dropout
        self.word_dropout = opt.word_dropout
        self.attn_dropout = opt.attn_dropout
        self.emb_dropout = opt.emb_dropout
        self.time = opt.time
        self.version = opt.version
        self.encoder_type = opt.encoder_type
        self.ignore_source = ignore_source

        if opt.time == 'positional_encoding':
            self.time_transformer = positional_encoder
        else:
            raise NotImplementedError
        # elif opt.time == 'gru':
        #     self.time_transformer = nn.GRU(self.model_size, self.model_size, 1, batch_first=True)
        # elif opt.time == 'lstm':
        #     self.time_transformer = nn.LSTM(self.model_size, self.model_size, 1, batch_first=True)

        self.preprocess_layer = PrePostProcessing(self.model_size, self.emb_dropout, sequence='d', static=False)

        self.postprocess_layer = PrePostProcessing(self.model_size, 0, sequence='n')

        self.word_lut = nn.Embedding(dicts.size(),
                                     self.model_size,
                                     padding_idx=onmt.Constants.PAD)

        self.positional_encoder = positional_encoder

        len_max = self.positional_encoder.len_max
        mask = torch.ByteTensor(np.triu(np.ones((len_max,len_max)), k=1).astype('uint8'))
        self.register_buffer('mask', mask)

        self.build_modules()

    def build_modules(self):
        self.layer_modules = nn.ModuleList([DecoderLayer(self.n_heads, self.model_size,
                                                         self.dropout, self.inner_size,
                                                         self.attn_dropout,
                                                         ignore_source=self.ignore_source) for _ in range(self.layers)])

    def renew_buffer(self, new_len):

        print(new_len)
        self.positional_encoder.renew(new_len)
        mask = torch.ByteTensor(np.triu(np.ones((new_len,new_len)), k=1).astype('uint8'))
        self.register_buffer('mask', mask)

    def forward(self, input, context, src, **kwargs):
        """
        Inputs Shapes:
            input: (Variable) batch_size x len_tgt (wanna tranpose)
            context: (Variable) batch_size x len_src x d_model
            mask_src (Tensor) batch_size x len_src
        Outputs Shapes:
            out: batch_size x len_tgt x d_model
            coverage: batch_size x len_tgt x len_src

        """

        """ Embedding: batch_size x len_tgt x d_model """


        emb = embedded_dropout(self.word_lut, input, dropout=self.word_dropout if self.training else 0)
        if self.time == 'positional_encoding':
            emb = emb * math.sqrt(self.model_size)
        """ Adding positional encoding """
        emb = self.time_transformer(emb)
        if isinstance(emb, tuple):
            emb = emb[0]
        emb = self.preprocess_layer(emb)

        if context is not None:
            if self.encoder_type == "audio":
                mask_src = src.data.narrow(2, 0, 1).squeeze(2).eq(onmt.Constants.PAD).unsqueeze(1)
                pad_mask_src = src.data.narrow(2, 0, 1).squeeze(2).ne(onmt.Constants.PAD)  # batch_size x len_src
            else:

                mask_src = src.data.eq(onmt.Constants.PAD).unsqueeze(1)
                pad_mask_src = src.data.ne(onmt.Constants.PAD)
        else:
            mask_src = None
            pad_mask_src = None

        len_tgt = input.size(1)
        mask_tgt = input.data.eq(onmt.Constants.PAD).unsqueeze(1) + self.mask[:len_tgt, :len_tgt]
        mask_tgt = torch.gt(mask_tgt, 0)

        output = emb.transpose(0, 1).contiguous()

        for i, layer in enumerate(self.layer_modules):

            if len(self.layer_modules) - i <= onmt.Constants.checkpointing and self.training:

                output, coverage = checkpoint(custom_layer(layer), output, context, mask_tgt, mask_src)
                                                                              # batch_size x len_src x d_model

            else:
                output, coverage = layer(output, context, mask_tgt, mask_src) # batch_size x len_src x d_model

        # From Google T2T
        # if normalization is done in layer_preprocess, then it should also be done
        # on the output, since the output can grow very large, being the sum of
        # a whole stack of unnormalized layer outputs.
        output = self.postprocess_layer(output)

        output_dict = { 'hidden': output, 'coverage': coverage }

        # return output, None
        return output_dict

    def step(self, input, decoder_state):
        """
        Inputs Shapes:
            input: (Variable) batch_size x len_tgt (wanna tranpose)
            context: (Variable) batch_size x len_src x d_model
            mask_src (Tensor) batch_size x len_src
            buffer (List of tensors) List of batch_size * len_tgt-1 * d_model for self-attention recomputing
        Outputs Shapes:
            out: batch_size x len_tgt x d_model
            coverage: batch_size x len_tgt x len_src

        """
        context = decoder_state.context
        buffers = decoder_state.attention_buffers
        src = decoder_state.src.transpose(0, 1) if decoder_state.src is not None else None

        if decoder_state.input_seq is None:
            decoder_state.input_seq = input
        else:
            # concatenate the last input to the previous input sequence
            decoder_state.input_seq = torch.cat([decoder_state.input_seq, input], 0)
        input = decoder_state.input_seq.transpose(0, 1)
        input_ = input[:,-1].unsqueeze(1)

        # output_buffer = list()

        # batch_size = input_.size(0)

        """ Embedding: batch_size x 1 x d_model """
        emb = self.word_lut(input_)

        """ Adding positional encoding """
        if self.time == 'positional_encoding':
            emb = emb * math.sqrt(self.model_size)
            emb = self.time_transformer(emb, t=input.size(1))
        else:
            # prev_h = buffer[0] if buffer is None else None
            # emb = self.time_transformer(emb, prev_h)
            # buffer[0] = emb[1]
            raise NotImplementedError

        if isinstance(emb, tuple):
            emb = emb[0]
        # emb should be batch_size x 1 x dim

        # Preprocess layer: adding dropout
        emb = self.preprocess_layer(emb)

        emb = emb.transpose(0, 1)

        # batch_size x 1 x len_src

        if context is not None:
            if self.encoder_type == "audio" and src.data.dim() == 3:
                mask_src = src.narrow(2, 0, 1).squeeze(2).eq(onmt.Constants.PAD).unsqueeze(1)
            else:
                mask_src = src.eq(onmt.Constants.PAD).unsqueeze(1)
        else:
            mask_src = None

        len_tgt = input.size(1)
        mask_tgt = input.data.eq(onmt.Constants.PAD).unsqueeze(1) + self.mask[:len_tgt, :len_tgt]
        mask_tgt = torch.gt(mask_tgt, 0)
        mask_tgt = mask_tgt[:, -1, :].unsqueeze(1)
<<<<<<< HEAD
=======

>>>>>>> 50c34d2f
        output = emb.contiguous()

        for i, layer in enumerate(self.layer_modules):

            buffer = buffers[i] if i in buffers else None
            assert(output.size(0) == 1)

            output, coverage, buffer = layer.step(output, context, mask_tgt, mask_src, buffer=buffer)

            decoder_state.update_attention_buffer(buffer, i)

        # From Google T2T
        # if normalization is done in layer_preprocess, then it should also be done
        # on the output, since the output can grow very large, being the sum of
        # a whole stack of unnormalized layer outputs.
        output = self.postprocess_layer(output)

        return output, coverage


class Transformer(NMTModel):
    """Main model in 'Attention is all you need' """

    def __init__(self, encoder, decoder, generator=None):
        super().__init__( encoder, decoder, generator)
        self.model_size = self.decoder.model_size

    def forward(self, batch):
        """
        Inputs Shapes: 
            src: len_src x batch_size
            tgt: len_tgt x batch_size
        
        Outputs Shapes:
            out:      batch_size*len_tgt x model_size
            
            
        """
        src = batch.get('source')
        tgt = batch.get('target_input')

        src = src.transpose(0, 1)  # transpose to have batch first
        tgt = tgt.transpose(0, 1)
        
        encoder_output = self.encoder(src)
        context = encoder_output['context']
        
        decoder_output = self.decoder(tgt, context, src)
        output = decoder_output['hidden']

        output_dict = defaultdict(lambda: None)
        output_dict['hidden'] = output
        output_dict['encoder'] = context
        output_dict['src_mask'] = encoder_output['src_mask']

        return output_dict

    def decode(self, batch):
        """
        :param batch: (onmt.Dataset.Batch) an object containing tensors needed for training
        :return: gold_scores (torch.Tensor) log probs for each sentence
                 gold_words  (Int) the total number of non-padded tokens
                 allgold_scores (list of Tensors) log probs for each word in the sentence
        """

        src = batch.get('source')
        tgt_input = batch.get('target_input')
        tgt_output = batch.get('target_output')

        # transpose to have batch first
        src = src.transpose(0, 1)
        tgt_input = tgt_input.transpose(0, 1)
        batch_size = tgt_input.size(0)

        context = self.encoder(src)['context']

        if hasattr(self,'autoencoder') and self.autoencoder \
                and self.autoencoder.representation == "EncoderHiddenState":
            context = self.autoencoder.autocode(context)

        gold_scores = context.new(batch_size).zero_()
        gold_words = 0
        allgold_scores = list()

        decoder_output = self.decoder(tgt_input, context, src)['hidden']

        output = decoder_output

        if hasattr(self, 'autoencoder')  and self.autoencoder and \
                self.autoencoder.representation == "DecoderHiddenState":
            output = self.autoencoder.autocode(output)

        for dec_t, tgt_t in zip(output, tgt_output):
            if(isinstance(self.generator,nn.ModuleList)):
                gen_t = self.generator[0](dec_t)
            else:
                gen_t = self.generator(dec_t)
            tgt_t = tgt_t.unsqueeze(1)
            scores = gen_t.gather(1, tgt_t)
            scores.masked_fill_(tgt_t.eq(onmt.Constants.PAD), 0)
            gold_scores += scores.squeeze(1).type_as(gold_scores)
            gold_words += tgt_t.ne(onmt.Constants.PAD).sum().item()
            allgold_scores.append(scores.squeeze(1).type_as(gold_scores))

        return gold_words, gold_scores, allgold_scores

    def renew_buffer(self, new_len):
        self.decoder.renew_buffer(new_len)

    def step(self, input_t, decoder_state):
        """
        Decoding function:
        generate new decoder output based on the current input and current decoder state
        the decoder state is updated in the process
        :param input_t: the input word index at time t
        :param decoder_state: object DecoderState containing the buffers required for decoding
        :return: a dictionary containing: log-prob output and the attention coverage
        """


        hidden, coverage = self.decoder.step(input_t, decoder_state)
        # squeeze to remove the time step dimension
        log_prob = self.generator[0](hidden.squeeze(0))

        last_coverage = coverage[:, -1, :].squeeze(1)

        output_dict = defaultdict(lambda: None)

        output_dict['log_prob'] = log_prob
        output_dict['coverage'] = last_coverage

        
        return output_dict

    def create_decoder_state(self, batch, beam_size=1):
        """
        Generate a new decoder state based on the batch input
        :param batch: Batch object (may not contain target during decoding)
        :param beam_size: Size of beam used in beam search
        :return:
        """
        src = batch.get('source')

        src_transposed = src.transpose(0, 1)
        encoder_output = self.encoder(src_transposed)

        decoder_state = TransformerDecodingState(src, encoder_output['context'],
                                                 beam_size=beam_size, model_size=self.model_size)

        return decoder_state


class TransformerDecodingState(DecoderState):
    
    def __init__(self, src, context, beam_size=1, model_size=512):

        # if audio only take one dimension since only used for mask
        self.original_src = src
        if src is not None:
            if src.dim() == 3:
                self.src = src.narrow(2, 0, 1).squeeze(2).repeat(1, beam_size)
            else:
                self.src = src.repeat(1, beam_size)
        else:
            self.src = None

        if context is not None:
            self.context = context.repeat(1, beam_size, 1)
        else:
            self.context = None
        self.beam_size = beam_size

        self.input_seq = None
        self.attention_buffers = dict()
        self.model_size = model_size

    def update_attention_buffer(self, buffer, layer):

        self.attention_buffers[layer] = buffer # dict of 2 keys (k, v) : T x B x H

    def update_beam(self, beam, b, remaining_sents, idx):

        for tensor in [self.src, self.input_seq]  :

            if tensor is None:
                continue

            t_, br = tensor.size()
            sent_states = tensor.view(t_, self.beam_size, remaining_sents)[:, :, idx]

            sent_states.copy_(sent_states.index_select(
                1, beam[b].getCurrentOrigin()))

        for l in self.attention_buffers:
            buffer_ = self.attention_buffers[l]

            if buffer_ is None:
                continue

            for k in buffer_:
                t_, br_, d_ = buffer_[k].size()
                sent_states = buffer_[k].view(t_, self.beam_size, remaining_sents, d_)[:, :, idx, :]

                sent_states.data.copy_(sent_states.data.index_select(
                            1, beam[b].getCurrentOrigin()))

    # in this section, the sentences that are still active are
    # compacted so that the decoder is not run on completed sentences
    def prune_complete_beam(self, active_idx, remaining_sents):

        model_size = self.model_size

        def update_active(t):
            if t is None:
                return t
            # select only the remaining active sentences
            view = t.data.view(-1, remaining_sents, model_size)
            new_size = list(t.size())
            new_size[-2] = new_size[-2] * len(active_idx) // remaining_sents
            return view.index_select(1, active_idx).view(*new_size)

        def update_active_2d(t):
            if t is None:
                return t
            view = t.view(-1, remaining_sents)
            new_size = list(t.size())
            new_size[-1] = new_size[-1] * len(active_idx) // remaining_sents
            new_t = view.index_select(1, active_idx).view(*new_size)
            return new_t

        self.context = update_active(self.context)

        self.input_seq = update_active_2d(self.input_seq)

        self.src = update_active_2d(self.src)

        for l in self.attention_buffers:
            buffer_ = self.attention_buffers[l]

            for k in buffer_:
                buffer_[k] = update_active(buffer_[k])
<|MERGE_RESOLUTION|>--- conflicted
+++ resolved
@@ -315,10 +315,7 @@
         mask_tgt = input.data.eq(onmt.Constants.PAD).unsqueeze(1) + self.mask[:len_tgt, :len_tgt]
         mask_tgt = torch.gt(mask_tgt, 0)
         mask_tgt = mask_tgt[:, -1, :].unsqueeze(1)
-<<<<<<< HEAD
-=======
-
->>>>>>> 50c34d2f
+
         output = emb.contiguous()
 
         for i, layer in enumerate(self.layer_modules):
